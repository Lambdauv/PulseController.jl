module PulseController

# Bring in other files as submodules.  Every file is exactly one module.
# The dependency tree is as follows:

# Clifford - standalone
# Waveforms - standalone

# Qubits - imports from Clifford and Waveforms

# Seqeuncing - imports from Qubits

# ParticleSwarm - standalone

# Orbit - imports from Sequencing and ParticleSwarm

include("clifford.jl")
include("waveforms.jl")
include("qubits.jl")
include("sequencing.jl")
include("particleswarm.jl")
include("orbit.jl")

<<<<<<< HEAD
import .Sequencing
=======
using .ORBIT # Carries all other modules

>>>>>>> 85b7e1c7
export sendSequence

# For writing out sequences, we will provide all of the pulse names.  Hopefully
# having these in scope doesn't clash with user variables
import .Clifford: Idle, Xpi, Xpi2, X3pi2, Ypi, Ypi2, Y3pi2, Zpi, Zpi2, Z3pi2, CZ
export Idle, Xpi, Xpi2, X3pi2, Ypi, Ypi2, Y3pi2, Zpi, Zpi2, Z3pi2, CZ

# From qubits
import .Qubits: Qubit, cosInit, gaussInit, generalInit
export Qubit
export cosInit
export gaussInit
export generalInit

# From waveforms, for setting qubit waveforms manually
import .Waveforms: FloatWaveform, ExactWaveform
export FloatWaveform
export ExactWaveform

end # End module PulseController<|MERGE_RESOLUTION|>--- conflicted
+++ resolved
@@ -21,12 +21,7 @@
 include("particleswarm.jl")
 include("orbit.jl")
 
-<<<<<<< HEAD
-import .Sequencing
-=======
-using .ORBIT # Carries all other modules
-
->>>>>>> 85b7e1c7
+import .Sequencing: sendSequence
 export sendSequence
 
 # For writing out sequences, we will provide all of the pulse names.  Hopefully
