module Sequencing

using ..Qubits # Includes Clifford and Waveforms
<<<<<<< HEAD
# using ..Readout
=======
>>>>>>> 85b7e1c7
using InstrumentControl
using InstrumentControl.AWG5014C
using Alazar # For readout

export sendSequence

# From qubits
export Qubit
export cosInit
export gaussInit
export generalInit

# From waveforms
export FloatWaveform
export ExactWaveform

# From clifford
export benchmark1Qubit
export benchmark2Qubit
export Pulse

# gateNames has its last use here in naming the AWG pulse - no parents need it

#============================ Basic seqeuncing ================================#
# The sequencing also has to be different depending on which type
# of waveform we are using.  In the case of FloatWaveforms, we need to insert
# idle pulses regularly, which are all the same point in the DAC's memory.
# In the case of ExactWaveforms, we need to access distinct points in the DAC's
# memory for each combination of (line, pulse).  The code allows
# for the possibility that the qubit's lines are not all on the same board.

# In preparing for 1-qubit sequencing, the qubit ensures that all pulses in its
# dictionary are up to date, and updates the 10x3 matrix of indices.
# These map the 10 basic single qubit pulses to their corresponding on-board
# waveform index.  That means that by calling q.pulseConvert[seq, n], with some
# sequence generated elsewhere in the code, we get the actual index list for
# sequencing on the nth line.
function prepForSeq(q::Qubit)
  # Communicate with DAC only if necessary
  for p in q.waveforms
    if p[2].dirty
      q.pulseConvert[p[1],1] = pushWaveform(p[2].XYI, q.lineXYI[1], gateNames[p[1]]*"I")
      q.pulseConvert[p[1],2] = pushWaveform(p[2].XYQ, q.lineXYQ[1], gateNames[p[1]]*"Q")
      if isa(q, QubitWithZ)
        q.pulseConvert[p[1],3] = pushWaveform(p[2].Z, q.lineZ[1], gateNames[p[1]])
      end
      p[2].dirty = false
    end
  end
end

# Return the label of the waveform in memory
function pushWaveform(wavedata::Vector{UInt16}, board::Instrument, name="")
  if length(wavedata) == 0
    # This is one of the off channels of a FloatWaveform.  Just return the
    # stored index of idle pulse
    return idles[board]
  end
  if isa(board, InsAWG5014C)
    return awgPush(wavedata, board, name)
  else
    error("Instrument not supported yet, whine at a programmer")
  end
end

# We will be using the VISA protocol and binary writing.  We will also force
# every waveform to 250 points, with front-padded zeros.  A 30-point waveform
# will then have 220 points of offsetValue and then 30 points with signal.
import InstrumentControl.AWG5014C: offsetValue
function awgPush(wavedata::Vector{UInt16}, ins::InsAWG5014C, name::String)
  if length(wavedata) > 250
    error("Waveforms longer than 250 points not presently supported.")
  else
    binblockwrite(ins, "WLIST:WAV:DATA "*name*", "*reinterpret(UInt8,
      [fill(offsetValue, 250 - length(wavedata)); map(htol, wavedata)]))
  end
  name # Return the name, how the AWG will refer to it later.
end

# The following functions take pulse sequences in the form produced by the code,
# and send them to the DACs based on their indices in the DAC memory.  This
# means that sendSequence(q, [Xpi2, I, Xpi2]) for example, will send XYI, XYQ,
# and Z pulses according to the prior definitions of these pulses.
function sendSequence(q::Qubit, sequence::Pulse, readout::Bool=True)
  if size(sequence, 2) == 1
    sendSequence(q, sequence[:], readout)
  else
    error("Please specify only one sequence\n")
  end
end


function sendSequence(q::Qubit, sequence::Vector{Int8}, readout::Bool=True)
  # Make sure we aren't going to send obsolete pulses
  # (no writes done if everything is current)
  prepForSeq(q)

  # TODO: More generalized version of this function.  For now, we assume the
  # qubit is controlled by the AWG, that it is a QubitNoZ object, and that
  # the other AWG lines need to idle until the sequence terminates, and then
  # perform a readout pulse.  This allows the sequencing to be done in one
  # (albeit large) command to the AWG.  If this isn't the goal, bug Brett.
  # Someday readout will be a single pulse for multiple qubits.
  len = "SEQ:LENG "*string(length(sequence))*"\n"
  istring = map((x,y)-> "SEQ:ELEM"*string(x)*":WAV"*string(q.lineXYI[2])*
                                                    " \""*string(y)*"\"\n",
                                1:length(sequence), q.pulseConvert[sequence, 1])
  qstring = map((x,y)-> "SEQ:ELEM"*string(x)*":WAV"*string(q.lineXYQ[2])*
                                                    " \""*string(y)*"\"\n",
                                1:length(sequence), q.pulseConvert[sequence, 2])
  # Get the other channels, which are IQ for readout, and instruct them to be
  # idle at this time
  a = 1:4
  a = a[(a.!=q.lineXYI[2])&(a.!=q.lineXYQ[2])] # Select channels not used by XY
  idle1 = map(x -> "SEQ:ELEM"*string(x)*":WAV"*string(a[1])*" \"I\"\n")
  idle2 = map(x -> "SEQ:ELEM"*string(x)*":WAV"*string(a[1])*" \"I\"\n")
  # Put it all together and send to the AWG
  println(*(len, istring..., qstring..., idle1..., idle2...))
end
#=
function sendSequence(q::Qubit, sequence::Vector{Int8})
  # Make sure we aren't going to send obsolete pulses
  # (no writes done if everything is current)
  prepForSeq(q)
  # Call a lower level function for each line, using indices on the board
  # that correspond to the sequence requested
  seqLowLevel(q.pulseConvert[sequence, 1], q.lineXYI)
  seqLowLevel(q.pulseConvert[sequence, 2], q.lineXYQ)
  if isa(q, QubitWithZ)
    seqLowLevel(q.pulseConvert[sequence, 3], q.lineZ)
  end
  # Turn on output where along this path?

  # How to manage readout?  Do we send a trigger pulse along with the last
  # pulse in the seqeunce, or do we calculate the length of the pulse sequence
  # and just readout based on timing?  Also i expect not all sequences to be
  # sent are necessarily to be followed by readout, so I guess readout-
  # terminated sequences get their own method.
end
=#
# Nothing here covers readout or two-qubit gates.  Both are heirarchically
# lateral from the qubits themselves - pairs of coupled qubits need to know
# waveforms for 2-qubit gates, but not the qubits themselves.  The readout
# process covers all qubits connected to the readout line.  Whatever controls
# the readout will need to be able to tell which qubit is which, but the qubits
# themselves may remain unaware of the readout process.

end # End module sequencing<|MERGE_RESOLUTION|>--- conflicted
+++ resolved
@@ -1,10 +1,7 @@
 module Sequencing
 
 using ..Qubits # Includes Clifford and Waveforms
-<<<<<<< HEAD
-# using ..Readout
-=======
->>>>>>> 85b7e1c7
+
 using InstrumentControl
 using InstrumentControl.AWG5014C
 using Alazar # For readout
