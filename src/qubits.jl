module Qubits

using ..Clifford
using ..Waveforms
using InstrumentControl

export Qubit
export cosInit
export gaussInit
export generalInit

# From Clifford
export benchmark1Qubit
export benchmark2Qubit
export Pulse
export gateNames

# From Waveforms
export FloatWaveform
export ExactWaveform
#========================== The Qubit DataType ================================#
# For the purposes of this code, the only info needed about a qubit is its
# resonant frequency relative to the local oscillator, which boards/lines
# are able to communicate with it, and the on-board data for gates.

# Depending on if lines permit, we can control our qubits with only XY control
# or with full XYZ.  If the Z line is absent, the underlying type is a QubitNoZ,
# and if present it is a QubitWithZ.  The user only creates "Qubit" objects,
# and depending on whether a Z line is specified, the program generates the
# proper concrete type.

abstract Qubit

type QubitWithZ <: Qubit
  IFreq::Float64
  lineXYI::Tuple{Instrument,Int} # (board, channel)
  lineXYQ::Tuple{Instrument,Int} #  "
  lineZ::Tuple{Instrument,Int}   #  "
  pulseConvert::Matrix        # 10x3 matrix, which maps the 10 basic pulses
                              # to how the DAC's memory refers to them

  waveforms::Dict{Pulse, ExactWaveform} # See below.
end

type QubitNoZ <: Qubit
  IFreq::Float64
  lineXYI::Tuple{Instrument,Int} # (board, channel)
  lineXYQ::Tuple{Instrument,Int} #  "
  pulseConvert::Matrix        # 7x2 mapping basic pulses to XYI and XYQ labels
                              # in the DAC's memory (for AWG, this is strings,
                              # for reasons that only frustrate me..)

  waveforms::Dict{Pulse, ExactWaveform} # See below.
end

# Accessing a qubit as a dictionary will alter the contained dictionary of
# pulses.  Though the dictionary itself only contains ExactWaveform values,
# the methods below provide ways to convert FloatWaveform and Vector{Float64}
# values to ExactWaveform.  An explicit convert method cannot be written, since
# the ExactWaveform produced depends on the Pulse and on the IFreq of the qubit.
import Base.setindex!
function setindex!(q::Qubit, w::Vector{Float64}, p::Pulse)
  if p[1] == 7
    q.waveforms[p] = ExactWaveform(UInt16[], UInt16[], UInt16[], true)
  elseif length(w) != floatIdleLength
      error("FloatWaveform pulses must contain exactly "*
                                 string(floatIdleLength)*" points")
  elseif p[1] < 7
    (xyi, xyq) = IQgen(q.IFreq, p, w)
    q.waveforms[p] = ExactWaveform(xyi, xyq, UInt16[], true)
  elseif p[1] < 11 && isa(q, QubitWithZ)
    q.waveforms[p] = ExactWaveform(UInt16[], UInt16[],
                    map(x -> UInt16(offsetValue + round(x)), w), true)
  else # Trying to set Z gates on a QubitNoZ object
    println("Warning: no gates set by this operation.")
  end
end

# A helper method for the above that uses the IFreq and the intended phase to
# determine the I and Q pulses.
function IQgen(IFreq::Float64, pulse::Pulse, window::Vector{Float64})
  if pulse[1] > 6
    error("Not a pulse in need of IQ mixing")
  else
    phase = im ^ pulse[1]
    helix = phase * [exp(im * 2π * IFreq * p / sampleRate) * window[p]
                                  for p in 1:length(window)]
    waveformI = map(z->UInt16(offsetValue + round(real(z))), helix)
    waveformQ = map(z->UInt16(offsetValue + round(imag(z))), helix)
    waveformI, waveformQ
  end
end

# For FloatWaveforms, use the contained wavedata field.
function setindex!(q::Qubit, w::FloatWaveform, p::Pulse)
  setindex!(q, w.wavedata, p)
end

# For ExactWaveforms, use them as they are.
function setindex!(q::Qubit, w::ExactWaveform, p::Pulse)
  if p[1] < 7 || isa(QubitWithZ)
    w.dirty = true
    q.waveforms[p] = w
  else # Trying to set Z gates on a QubitNoZ object
    println("Warning: no gates set by this operation.")
  end
end

# Always display the ExactWaveform for the user to see.
import Base.getindex
function getindex(q::Qubit, p::Pulse)
  return q.waveforms[p]
end

# ================= Initializing a Qubit's information ========================#

# A user shouldn't have to specify the matrix or the dictionary to define a
# qubit.  All that they should have to input is IFreq and the line info.
<<<<<<< HEAD

function Qubit(IFreq::Float64, lineXYI::Tuple{Instrument,Int},
        lineXYQ::Tuple{Instrument,Int})
    ret = QubitNoZ(IFreq, lineXYI, lineXYQ, fill(-1, (7,2)), Dict())
    println("To initialize pulse shapes for this Qubit, please run one of the "*
=======
# A user can specify "False" for the Z line to generate a QubitNoZ object,
# or omit it entirely.

# COMPLICATION: The corotating frame of the upper level causes the phase of the
# true-X and true-Y gates to oscillate over time.  To be able to reuse gates
# that are defined on the AWG the IFreq must be related to the pulse duration.
# Some code could be written to compensate for it, but it would leave a lot more
# pulses defined on the AWG.

# With 250 ns pulses, the IF needs to be an exact multiple of 4MHz.  With 20ns
# pulses, it will need to be a multiple of 50MHz.  As we have used 100MHz as the
# IFreq in the past, this is fine.  It just is important to be aware that the
# restriction exists.
function Qubit(IFreq::Float64, lineXYI::Tuple{Instrument,Int},
                               lineXYQ::Tuple{Instrument,Int},
               lineZ=false)
  if (isa(lineXYI[1], InsAWG5014C) || isa(lineXYQ[1], InsAWG5014C)) && (IFreq % 4e6 != 0)
    println("WARNING: given IFreq will cause inconsistent phase within "*
            "consecutive 250ns pulses")
  end
  if isa(lineZ, Bool) && !lineZ
    ret = QubitNoZ(IFreq, lineXYI, lineXYQ, fill(-1, (7,2)), Dict())
  elseif isa(lineZ, Tuple{Instrument,Int})
    ret = QubitWithZ(IFreq, lineXYI, lineXYQ, lineZ, fill(-1, (10,3)), Dict())
  end
  println("To initialize pulse shapes for this Qubit, please run one of the "*
>>>>>>> 85b7e1c7
           "init routines:\n\tgaussInit\n\tcosInit\n\tgeneralInit")
    ret
end

function Qubit(IFreq::Float64, lineXYI::Tuple{Instrument,Int},
    lineXYQ::Tuple{Instrument,Int}, lineZ::Tuple{Instrument,Int})

    ret = QubitWithZ(IFreq, lineXYI, lineXYQ, lineZ, fill(-1, (10,3)), Dict())
    println("To initialize pulse shapes for this Qubit, please run one of the "*
            "init routines:\n\tgaussInit\n\tcosInit\n\tgeneralInit")
    ret
end

# Initializing the dictionary shouldn't require manually inputting up to 10
# different pulse shapes, so we provide quick ways to make gaussian-envelope and
# cos-envelope pulses.  These are all FloatWaveform objects with all the
# assumptions mentioned above.  We also provide a generalInit function that
# takes a shape for the window, though it must be floatIdleLength points exactly
# or an error will be thrown down the line.

# These functions assume that half-amplitude pulses provide half the rotation.
# This is a good starting point but is not accurate for high-fidelity gates.

# The XY and Z arguments specify whether the pulses created are for the XY
# control or the Z control.  By default, both are on, but it is likely the
# ideal amplitude for each is different.  For QubitNoZ objects, setting Z to
# true or false makes no difference.
function gaussInit(q::Qubit, amplitude, sigma, XY::Bool = true, Z::Bool = true)
  pulseShape = [amplitude*exp(-(x - (floatIdleLength + 1)/2)^2 / (2*sigma^2))
                                for x in 1:floatIdleLength]
  pulseShape -= pulseShape[1] # To eliminate the tails
  generalInit(q, pulseShape, XY, Z)
end

function cosInit(q::Qubit, amplitude, XY::Bool = true, Z::Bool = true)
  pulseShape = [amplitude*(1-cos(x/floatIdleLength)/2)
                                for x in 1:floatIdleLength]
  generalInit(q, pulseShape, XY, Z)
end

function generalInit(q::Qubit, pulseShape, XY::Bool = true, Z::Bool = true)
  if XY
    q[Xpi] = q[Ypi] = pulseShape
    q[Xpi2] = q[Ypi2] = q[X3pi2] = q[Y3pi2] = pulseShape/2
  end
  if Z && isa(q, QubitWithZ)
    q[Zpi] = pulseShape
    q[Zpi2] = pulseShape/2
    q[Z3pi2] = -pulseShape/2
  end
  if q.pulseConvert[7] == -1
    q[I] = [0.0]
  end
end

end # End module Qubit<|MERGE_RESOLUTION|>--- conflicted
+++ resolved
@@ -116,40 +116,15 @@
 
 # A user shouldn't have to specify the matrix or the dictionary to define a
 # qubit.  All that they should have to input is IFreq and the line info.
-<<<<<<< HEAD
 
 function Qubit(IFreq::Float64, lineXYI::Tuple{Instrument,Int},
         lineXYQ::Tuple{Instrument,Int})
+    if (isa(lineXYI[1], InsAWG5014C) || isa(lineXYQ[1], InsAWG5014C)) && (IFreq % 4e6 != 0)
+      println("WARNING: given IFreq will cause inconsistent phase within "*
+              "consecutive 250ns pulses")
+    end
     ret = QubitNoZ(IFreq, lineXYI, lineXYQ, fill(-1, (7,2)), Dict())
     println("To initialize pulse shapes for this Qubit, please run one of the "*
-=======
-# A user can specify "False" for the Z line to generate a QubitNoZ object,
-# or omit it entirely.
-
-# COMPLICATION: The corotating frame of the upper level causes the phase of the
-# true-X and true-Y gates to oscillate over time.  To be able to reuse gates
-# that are defined on the AWG the IFreq must be related to the pulse duration.
-# Some code could be written to compensate for it, but it would leave a lot more
-# pulses defined on the AWG.
-
-# With 250 ns pulses, the IF needs to be an exact multiple of 4MHz.  With 20ns
-# pulses, it will need to be a multiple of 50MHz.  As we have used 100MHz as the
-# IFreq in the past, this is fine.  It just is important to be aware that the
-# restriction exists.
-function Qubit(IFreq::Float64, lineXYI::Tuple{Instrument,Int},
-                               lineXYQ::Tuple{Instrument,Int},
-               lineZ=false)
-  if (isa(lineXYI[1], InsAWG5014C) || isa(lineXYQ[1], InsAWG5014C)) && (IFreq % 4e6 != 0)
-    println("WARNING: given IFreq will cause inconsistent phase within "*
-            "consecutive 250ns pulses")
-  end
-  if isa(lineZ, Bool) && !lineZ
-    ret = QubitNoZ(IFreq, lineXYI, lineXYQ, fill(-1, (7,2)), Dict())
-  elseif isa(lineZ, Tuple{Instrument,Int})
-    ret = QubitWithZ(IFreq, lineXYI, lineXYQ, lineZ, fill(-1, (10,3)), Dict())
-  end
-  println("To initialize pulse shapes for this Qubit, please run one of the "*
->>>>>>> 85b7e1c7
            "init routines:\n\tgaussInit\n\tcosInit\n\tgeneralInit")
     ret
 end
@@ -157,6 +132,11 @@
 function Qubit(IFreq::Float64, lineXYI::Tuple{Instrument,Int},
     lineXYQ::Tuple{Instrument,Int}, lineZ::Tuple{Instrument,Int})
 
+    if (isa(lineXYI[1], InsAWG5014C) || isa(lineXYQ[1], InsAWG5014C) ||
+        isa(lineZ[1], InsAWG5014C)) && (IFreq % 4e6 != 0)
+      println("WARNING: given IFreq will cause inconsistent phase within "*
+              "consecutive 250ns pulses")
+    end
     ret = QubitWithZ(IFreq, lineXYI, lineXYQ, lineZ, fill(-1, (10,3)), Dict())
     println("To initialize pulse shapes for this Qubit, please run one of the "*
             "init routines:\n\tgaussInit\n\tcosInit\n\tgeneralInit")
