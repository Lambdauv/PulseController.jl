--- conflicted
+++ resolved
@@ -65,13 +65,9 @@
     guess = init.wavedata
   end
 
-<<<<<<< HEAD
   # TODO
-  # if p[1] < 7 && isa(q.lineXYI[1], InstrumentControl.InsAWG5014C) # XY on AWG
-=======
   if p[1] < 7 && isa(q.lineXYI[1], InstrumentControl.InsAWG5014C) # XY on AWG
   end
->>>>>>> 85b7e1c7
 end
 
 end # End module ORBIT